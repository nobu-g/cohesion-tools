[tool.poetry]
name = "cohesion-tools"
version = "0.5.0"
description = ""
license = "MIT"
authors = ["nobu-g <ueda-n127@hotmail.co.jp>"]
readme = "README.md"

[tool.poetry.dependencies]
python = "^3.8"
<<<<<<< HEAD
rhoknp = "~1.4.0"
pandas = [
    { version = "~2.0.3", python = "3.8", optional = true },
    { version = "^2.1", python = ">=3.9", optional = true },
]
=======
rhoknp = "~1.4.1"
pandas = "^2.0"
>>>>>>> 78f1b8a5

[tool.poetry.group.dev.dependencies]
ipython = [
    { version = "~8.12.1", python = "3.8" },
    { version = "^8.13", python = ">=3.9" },
]
ipdb = "^0.13.13"
pytest = "^7.4"

[tool.poetry.extras]
eval = ["pandas"]

[tool.black]
line-length = 120
target-version = ["py38", "py39", "py310", "py311"]

[tool.isort]
profile = "black"
line_length = 120
src_paths = ["src"]

[tool.flake8]
# E203 is not PEP8 compliant and black insert space around slice (https://black.readthedocs.io/en/stable/faq.html#why-are-flake8-s-e203-and-w503-violated)
# E501: Line too long. Disable it to allow long lines of comments and print lines which black allows.
# W503: line break before binary operator (https://www.flake8rules.com/rules/W503.html)
ignore = ["E203", "E501", "W503"]
max-line-length = 120

[tool.mypy]
python_version = 3.8

[build-system]
requires = ["poetry-core"]
build-backend = "poetry.core.masonry.api"<|MERGE_RESOLUTION|>--- conflicted
+++ resolved
@@ -8,16 +8,11 @@
 
 [tool.poetry.dependencies]
 python = "^3.8"
-<<<<<<< HEAD
-rhoknp = "~1.4.0"
+rhoknp = "~1.4.1"
 pandas = [
     { version = "~2.0.3", python = "3.8", optional = true },
     { version = "^2.1", python = ">=3.9", optional = true },
 ]
-=======
-rhoknp = "~1.4.1"
-pandas = "^2.0"
->>>>>>> 78f1b8a5
 
 [tool.poetry.group.dev.dependencies]
 ipython = [
